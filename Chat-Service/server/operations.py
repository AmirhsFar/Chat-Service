--- conflicted
+++ resolved
@@ -1168,7 +1168,6 @@
 async def check_pv_chat_existance(
         requester_user_id: str, addressed_user_id: str
 ) -> bool:
-<<<<<<< HEAD
     """
     Checks if a private chat session already exists between two users.
 
@@ -1186,8 +1185,6 @@
         bool: True if a private chat session exists between the two users,
             otherwise False.
     """
-=======
->>>>>>> 5f54d81e
     rq_chat_room_sessions = await db.get_db().chat_room_sessions.find({
         "user_id": ObjectId(requester_user_id)
     }).to_list(None)
@@ -1248,8 +1245,9 @@
             - 'addresseds_session': The chat session for the addressed user.
 
     Raises:
-        HTTPException: If the requester tries to create a chat with themselves,
-            or if a private chat session already exists between the two users.
+        HTTPException: If the requester tries to create a chat with 
+            themselves, or if a private chat session already exists between 
+            the two users.
     """
     if requester_user_id == addressed_user_id:
         exc_message = "You cannot create a private "
