--- conflicted
+++ resolved
@@ -22,6 +22,7 @@
 app1 = FastAPI()
 app2 = FastAPI()
 app3 = FastAPI()
+app4 = FastAPI()
 
 
 '''
@@ -547,7 +548,6 @@
                 </body>
             '''
     
-<<<<<<< HEAD
     return responses.HTMLResponse(content=content)
 
 @app3.post('/filess')
@@ -562,7 +562,4 @@
         "token": token,
         "fileb_content_type": fileb.content_type,
         "hello": hello
-    }
-=======
-    return responses.HTMLResponse(content=content)
->>>>>>> 0cd050b0
+    }